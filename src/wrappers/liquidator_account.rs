--- conflicted
+++ resolved
@@ -8,22 +8,8 @@
         make_withdraw_ix,
     },
     metrics::LIQUIDATION_ATTEMPTS,
-<<<<<<< HEAD
-    thread_debug, thread_error, thread_info,
-    transaction_manager::{RawTransaction, TransactionData},
-    utils::check_asset_tags_matching,
-    wrappers::oracle::OracleWrapper,
-};
-use anyhow::Result;
-use crossbeam::channel::Sender;
-use log::{debug, info};
-use solana_client::{
-    nonblocking::rpc_client::RpcClient as NonBlockingRpcClient, rpc_client::RpcClient,
-    rpc_config::RpcSendTransactionConfig,
-=======
     thread_debug, thread_info,
     utils::{check_asset_tags_matching, swb_cranker::is_stale_swb_price_error},
->>>>>>> 6d9ba95f
 };
 use anyhow::{anyhow, Result};
 use solana_client::{rpc_client::RpcClient, rpc_config::RpcSendTransactionConfig};
@@ -41,19 +27,6 @@
     system_instruction::transfer,
     transaction::VersionedTransaction,
 };
-<<<<<<< HEAD
-use std::{
-    collections::HashSet,
-    str::FromStr,
-    sync::{Arc, RwLock},
-    thread,
-    time::Duration,
-};
-use switchboard_on_demand_client::{
-    FetchUpdateManyParams, Gateway, PullFeed, QueueAccountData, SbContext,
-};
-use tokio::runtime::{Builder, Runtime};
-=======
 use std::sync::Arc;
 
 #[derive(Debug)]
@@ -87,7 +60,6 @@
         }
     }
 }
->>>>>>> 6d9ba95f
 
 pub struct LiquidatorAccount {
     pub liquidator_address: Pubkey,
@@ -96,12 +68,8 @@
     group: Pubkey,
     rpc_client: RpcClient,
     compute_unit_limit: u32,
-<<<<<<< HEAD
     tokio_rt: Runtime,
     pub cache: Arc<Cache>,
-=======
-    cache: Arc<Cache>,
->>>>>>> 6d9ba95f
 }
 
 impl LiquidatorAccount {
@@ -142,35 +110,16 @@
                 marginfi_group_id,
                 &signer_keypair,
             )?;
-<<<<<<< HEAD
 
             thread::sleep(Duration::from_secs(20));
 
             *newly_created = true;
 
-=======
-            thread_info!(
-                "Initialized new MarginFi account for this liquidator {:?}!",
-                liquidator_marginfi_account
-            );
->>>>>>> 6d9ba95f
             liquidator_marginfi_account
         } else {
             accounts[0]
         };
 
-<<<<<<< HEAD
-        let non_blocking_rpc_client = NonBlockingRpcClient::new(config.rpc_url.clone());
-
-        let queue = tokio_rt.block_on(QueueAccountData::load(
-            &non_blocking_rpc_client,
-            &Pubkey::from_str("A43DyUGA7s8eXPxqEjJY6EBu1KKbNgfxF8h17VAHn13w").unwrap(),
-        ))?;
-        let swb_gateway =
-            tokio_rt.block_on(queue.fetch_gateways(&non_blocking_rpc_client))?[0].clone();
-
-=======
->>>>>>> 6d9ba95f
         Ok(Self {
             liquidator_address,
             signer_keypair,

--- conflicted
+++ resolved
@@ -5,12 +5,7 @@
     time::Duration,
 };
 
-<<<<<<< HEAD
 use crate::config::Eva01Config;
-=======
-use crate::{cli::setup::get_active_arena_pools, config::Eva01Config};
-use clap::Parser;
->>>>>>> e4fe2a66
 use log::{error, info};
 use setup::marginfi_groups_by_program;
 use solana_client::rpc_client::RpcClient;
@@ -42,13 +37,20 @@
         return entrypoints::run_liquidator(config, last_group, Arc::clone(&preferred_mints));
     }
 
-<<<<<<< HEAD
     let blacklist = config.general_config.marginfi_groups_blacklist.clone();
     if !blacklist.is_empty() {
         // This is a set of MarginFi groups (pubkeys) for which we have already spawned a liquidator.
         // Initially, we fill it with the groups from the blacklist so that we don't spawn liquidators for them.
         let mut active_groups = blacklist.into_iter().collect::<HashSet<Pubkey>>();
-=======
+
+        let rpc_client = RpcClient::new(config.general_config.rpc_url.clone());
+        loop {
+            let marginfi_groups = marginfi_groups_by_program(
+                &rpc_client,
+                config.general_config.marginfi_program_id,
+                true,
+            )?;
+
             let rpc_client = RpcClient::new(config.general_config.rpc_url.clone());
             loop {
                 let marginfi_groups =
@@ -65,19 +67,18 @@
                             true,
                         )?
                     };
->>>>>>> e4fe2a66
 
-        let rpc_client = RpcClient::new(config.general_config.rpc_url.clone());
-        loop {
-            let marginfi_groups = marginfi_groups_by_program(
-                &rpc_client,
-                config.general_config.marginfi_program_id,
-                true,
-            )?;
+                for group in marginfi_groups {
+                    if active_groups.contains(&group) {
+                        continue;
+                    }
 
-            for group in marginfi_groups {
-                if active_groups.contains(&group) {
-                    continue;
+                    start_liquidator_in_separate_thread(
+                        &config,
+                        group,
+                        Arc::clone(&preferred_mints),
+                    );
+                    active_groups.insert(group);
                 }
 
                 start_liquidator_in_separate_thread(&config, group, Arc::clone(&preferred_mints));

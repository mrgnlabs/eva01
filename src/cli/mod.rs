--- conflicted
+++ resolved
@@ -19,31 +19,9 @@
 
 /// Main entrypoint for Eva
 pub fn main_entry() -> anyhow::Result<()> {
-<<<<<<< HEAD
     let config = Eva01Config::new()?;
+    let preferred_mints = Arc::new(RwLock::new(HashSet::new()));
     info!("Starting eva01 liquidator! {:#?}", &config);
-=======
-    let args = app::Args::parse();
-
-    match args.cmd {
-        app::Commands::Run { path } => {
-            let mut config = Eva01Config::try_load_from_file(path)?;
-            let preferred_mints = Arc::new(RwLock::new(HashSet::new()));
-            info!("Starting eva01 liquidator! {:#?}", &config);
-
-            if let Some(mut whitelist) = config.general_config.marginfi_groups_whitelist.take() {
-                // The last group will be started in the main thread to decrease total thread count
-                let last_group = whitelist.pop().unwrap();
-                whitelist.into_iter().for_each(|group| {
-                    start_liquidator_in_separate_thread(
-                        &config,
-                        group,
-                        Arc::clone(&preferred_mints),
-                    );
-                });
-                return entrypoints::run_liquidator(config, last_group, preferred_mints);
-            }
->>>>>>> efd271bb
 
     // Now this is a multi-threaded liquidator logic which will monitor new groups creation
     // and spawn a new liquidator for each except the ones listed in the blacklist.
@@ -54,47 +32,31 @@
         // The last group will be started in the main thread to decrease total thread count
         let last_group = whitelist.pop().unwrap();
         for group in whitelist {
-            start_liquidator_in_separate_thread(&config, group);
+            start_liquidator_in_separate_thread(&config, group, Arc::clone(&preferred_mints));
         }
-        return entrypoints::run_liquidator(config, last_group);
+        return entrypoints::run_liquidator(config, last_group, Arc::clone(&preferred_mints));
     }
 
-<<<<<<< HEAD
     let black_list = config.general_config.marginfi_groups_blacklist.clone();
     if !black_list.is_empty() {
         // This is a set of MarginFi groups (pubkeys) for which we have already spawned a liquidator.
         // Initially, we fill it with the groups from the blacklist so that we don't spawn liquidators for them.
         let mut active_groups = black_list.into_iter().collect::<HashSet<Pubkey>>();
-=======
-            let rpc_client = RpcClient::new(config.general_config.rpc_url.clone());
-            loop {
-                let marginfi_groups = marginfi_groups_by_program(
-                    &rpc_client,
-                    config.general_config.marginfi_program_id,
-                    true,
-                )?;
->>>>>>> efd271bb
 
         let rpc_client = RpcClient::new(config.general_config.rpc_url.clone());
         loop {
-            let marginfi_groups =
-                marginfi_groups_by_program(&rpc_client, config.general_config.marginfi_program_id)?;
+            let marginfi_groups = marginfi_groups_by_program(
+                &rpc_client,
+                config.general_config.marginfi_program_id,
+                true,
+            )?;
 
-<<<<<<< HEAD
             for group in marginfi_groups {
                 if active_groups.contains(&group) {
                     continue;
-=======
-                    start_liquidator_in_separate_thread(
-                        &config,
-                        group,
-                        Arc::clone(&preferred_mints),
-                    );
-                    active_groups.insert(group);
->>>>>>> efd271bb
                 }
 
-                start_liquidator_in_separate_thread(&config, group);
+                start_liquidator_in_separate_thread(&config, group, Arc::clone(&preferred_mints));
                 active_groups.insert(group);
             }
 

use crate::{
    cache::Cache,
    config::{GeneralConfig, LiquidatorCfg},
<<<<<<< HEAD
    metrics::{ERROR_COUNT, FAILED_LIQUIDATIONS, LIQUIDATION_ATTEMPTS, LIQUIDATION_LATENCY},
    thread_debug, thread_error, thread_info,
=======
    metrics::{ERROR_COUNT, FAILED_LIQUIDATIONS, LIQUIDATION_LATENCY},
    thread_debug, thread_error, thread_info, thread_trace,
    transaction_manager::TransactionData,
>>>>>>> cffd063f
    utils::{calc_total_weighted_assets_liabs, get_free_collateral, swb_cranker::SwbCranker},
    wrappers::{
        bank::BankWrapper,
        liquidator_account::LiquidatorAccount,
        marginfi_account::MarginfiAccountWrapper,
        oracle::{OracleWrapper, OracleWrapperTrait},
    },
};
use anyhow::{anyhow, Result};
use fixed::types::I80F48;
use fixed_macro::types::I80F48;
use marginfi::{
    constants::{BANKRUPT_THRESHOLD, EXP_10_I80F48},
    state::{
        marginfi_account::{BalanceSide, RequirementType},
        marginfi_group::{BankOperationalState, RiskTier},
        price::{OraclePriceType, PriceBias},
    },
};
use solana_program::pubkey::Pubkey;
use std::{
    cmp::min,
    sync::{atomic::AtomicBool, Arc},
    time::{Duration, Instant},
};
use std::{sync::atomic::Ordering, thread};

#[allow(dead_code)]
pub struct Liquidator {
    liquidator_account: LiquidatorAccount,
    config: LiquidatorCfg,
    min_profit: f64,
    run_liquidation: Arc<AtomicBool>,
    stop_liquidator: Arc<AtomicBool>,
    cache: Arc<Cache>,
    swb_price_simulator: Arc<SwbCranker>,
}

pub struct PreparedLiquidatableAccount {
    liquidatee_account: MarginfiAccountWrapper,
    asset_bank: BankWrapper,
    liab_bank: BankWrapper,
    asset_amount: u64,
    profit: u64,
}

impl Liquidator {
    pub fn new(
        general_config: GeneralConfig,
        liquidator_config: LiquidatorCfg,
        liquidator_account: LiquidatorAccount,
        run_liquidation: Arc<AtomicBool>,
        stop_liquidator: Arc<AtomicBool>,
        cache: Arc<Cache>,
        swb_price_simulator: Arc<SwbCranker>,
    ) -> Result<Self> {
        Ok(Liquidator {
            config: liquidator_config,
            min_profit: general_config.min_profit,
            run_liquidation,
            liquidator_account,
            stop_liquidator,
            cache,
            swb_price_simulator,
        })
    }

    pub fn start(&mut self) -> Result<()> {
        thread_info!("Staring the Liquidator loop.");
        while !self.stop_liquidator.load(Ordering::Relaxed) {
            if self.run_liquidation.load(Ordering::Relaxed) {
                thread_debug!("Running the Liquidation process...");
                self.run_liquidation.store(false, Ordering::Relaxed);

                if let Ok(mut accounts) = self.process_all_accounts() {
                    // Accounts are sorted from the highest profit to the lowest
                    accounts.sort_by(|a, b| a.profit.cmp(&b.profit));
                    accounts.reverse();
                    for account in accounts {
                        let start = Instant::now();
                        if let Err(e) = self.liquidator_account.liquidate(
                            &account.liquidatee_account,
                            &account.asset_bank,
                            &account.liab_bank,
                            account.asset_amount,
                        ) {
                            thread_error!(
                                "Failed to liquidate account {:?}, error: {:?}",
                                account.liquidatee_account.address,
                                e
                            );
                            FAILED_LIQUIDATIONS.inc();
                            ERROR_COUNT.inc();
                        }
                        let duration = start.elapsed().as_secs_f64();
                        LIQUIDATION_LATENCY.observe(duration);
                    }
                }

                thread_debug!("The Liquidation process is complete.");
            } else {
                thread::sleep(Duration::from_secs(1))
            }
        }
        thread_info!("The Liquidator loop is stopped.");

        Ok(())
    }

    /// Checks if liquidation is needed, for each account one by one
    fn process_all_accounts(&mut self) -> Result<Vec<PreparedLiquidatableAccount>> {
        //        self.swb_price_simulator.simulate_swb_prices()?;

        let mut index: usize = 0;
        let mut result: Vec<PreparedLiquidatableAccount> = vec![];
        while index < self.cache.marginfi_accounts.len()? {
            match self.cache.marginfi_accounts.try_get_account_by_index(index) {
                Ok(account) => match self.process_account(&account) {
                    Ok(acc_opt) => {
                        if let Some(acc) = acc_opt {
                            result.push(acc);
                        }
                    }
                    Err(e) => {
                        thread_trace!("Failed to process account {:?}: {:?}", account.address, e);
                        ERROR_COUNT.inc();
                    }
                },
                Err(err) => {
                    thread_error!(
                        "Failed to get Marginfi account by index {}: {:?}",
                        index,
                        err
                    );
                    ERROR_COUNT.inc();
                }
            }
            index += 1;
        }

        Ok(result)
    }

    fn process_account(
        &self,
        account: &MarginfiAccountWrapper,
    ) -> Result<Option<PreparedLiquidatableAccount>> {
        if self
            .liquidator_account
            .pending_liquidations
            .read()
            .unwrap()
            .contains(&account.address)
        {
            thread_debug!(
                "Account {:?} is already in the pending liquidations list.",
                account.address
            );
            return Ok(None);
        }

        let (deposit_shares, liabs_shares) = account.get_deposits_and_liabilities_shares();
        if liabs_shares.is_empty() {
            return Ok(None);
        }

        let deposit_values = self.get_value_of_shares(
            deposit_shares,
            &BalanceSide::Assets,
            RequirementType::Maintenance,
        )?;

        let liab_values = self.get_value_of_shares(
            liabs_shares,
            &BalanceSide::Liabilities,
            RequirementType::Maintenance,
        )?;

        let (asset_bank_pk, liab_bank_pk) =
            match self.find_liquidation_bank_candidates(deposit_values, liab_values)? {
                Some(banks) => banks,
                None => return Ok(None),
            };

        // Calculated max liquidatable amount is the defining factor for liquidation.
        let (max_liquidatable_amount, profit) = self
            .compute_max_liquidatable_asset_amount_with_banks(
                account,
                &asset_bank_pk,
                &liab_bank_pk,
            )?;

        if max_liquidatable_amount.is_zero() {
            return Ok(None);
        }

        // Liability
        let max_liab_coverage_value = self.get_max_borrow_for_bank(&liab_bank_pk).unwrap();
        let liab_bank_wrapper = self.cache.try_get_bank_wrapper(&liab_bank_pk)?;

        // Asset
        let asset_bank_wrapper = self.cache.try_get_bank_wrapper(&asset_bank_pk)?;

        let liquidation_asset_amount_capacity = asset_bank_wrapper.calc_amount(
            max_liab_coverage_value,
            BalanceSide::Assets,
            RequirementType::Initial,
        )?;

        let asset_amount_to_liquidate =
            min(max_liquidatable_amount, liquidation_asset_amount_capacity);

        let slippage_adjusted_asset_amount = asset_amount_to_liquidate * I80F48!(0.90);

        thread_debug!(
                "Liquidation asset amount capacity: {:?}, asset_amount_to_liquidate: {:?}, slippage_adjusted_asset_amount: {:?}",
                liquidation_asset_amount_capacity, asset_amount_to_liquidate, slippage_adjusted_asset_amount
            );

        Ok(Some(PreparedLiquidatableAccount {
            liquidatee_account: account.clone(),
            asset_bank: asset_bank_wrapper,
            liab_bank: liab_bank_wrapper,
            asset_amount: slippage_adjusted_asset_amount.to_num(),
            profit: profit.to_num(),
        }))
    }

    fn get_max_borrow_for_bank(&self, bank_pk: &Pubkey) -> Result<I80F48> {
        let lq_account = &self
            .cache
            .marginfi_accounts
            .try_get_account(&self.liquidator_account.liquidator_address)?;

        let free_collateral = get_free_collateral(&self.cache, lq_account)?;

        let bank = self.cache.try_get_bank_wrapper::<OracleWrapper>(bank_pk)?;

        let (asset_amount, _) = self.get_balance_for_bank(lq_account, bank_pk)?;
        thread_debug!(
            "Liquidator Asset amount: {:?}, free collateral: {:?}",
            asset_amount,
            free_collateral
        );

        let untied_collateral_for_bank = min(
            free_collateral,
            bank.calc_value(asset_amount, BalanceSide::Assets, RequirementType::Initial)?,
        );
        thread_debug!(
            "Liquidator Untied collateral for bank: {:?}",
            untied_collateral_for_bank
        );

        let asset_weight: I80F48 = bank.bank.config.asset_weight_init.into();
        let liab_weight: I80F48 = bank.bank.config.asset_weight_init.into();

        let lower_price = bank
            .oracle_adapter
            .get_price_of_type(OraclePriceType::TimeWeighted, Some(PriceBias::Low))?;

        let higher_price = bank
            .oracle_adapter
            .get_price_of_type(OraclePriceType::TimeWeighted, Some(PriceBias::High))?;

        let token_decimals = bank.bank.mint_decimals as usize;

        let max_borrow_amount = if asset_weight == I80F48::ZERO {
            let max_additional_borrow_ui =
                (free_collateral - untied_collateral_for_bank) / (higher_price * liab_weight);

            let max_additional = max_additional_borrow_ui * EXP_10_I80F48[token_decimals];

            max_additional + asset_amount
        } else {
            let ui_amount = untied_collateral_for_bank / (lower_price * asset_weight)
                + (free_collateral - untied_collateral_for_bank) / (higher_price * liab_weight);

            ui_amount * EXP_10_I80F48[token_decimals]
        };
        let max_borrow_value = bank.calc_value(
            max_borrow_amount,
            BalanceSide::Liabilities,
            RequirementType::Initial,
        )?;

        thread_debug!(
            "Liquidator asset_weight: {:?}, max borrow amount: {:?}, max borrow value: {:?}",
            asset_weight,
            max_borrow_amount,
            max_borrow_value
        );

        Ok(max_borrow_value)
    }

    fn find_liquidation_bank_candidates(
        &self,
        deposit_values: Vec<(I80F48, Pubkey)>,
        liab_values: Vec<(I80F48, Pubkey)>,
    ) -> Result<Option<(Pubkey, Pubkey)>> {
        if deposit_values.is_empty() || liab_values.is_empty() {
            return Ok(None);
        }

        if deposit_values
            .iter()
            .map(|(v, _)| v.to_num::<f64>())
            .sum::<f64>()
            < BANKRUPT_THRESHOLD
        {
            return Ok(None);
        }

        let (_, asset_bank) = deposit_values
            .iter()
            .max_by(|a, b| {
                //debug!("Asset Bank {:?} value: {:?}", a.1, a.0);
                a.0.cmp(&b.0)
            })
            .ok_or_else(|| anyhow!("No asset bank found"))?;

        let (_, liab_bank) = liab_values
            .iter()
            .max_by(|a, b| {
                //debug!("Liab Bank {:?} value: {:?}", a.1, a.0);

                a.0.cmp(&b.0)
            })
            .ok_or_else(|| anyhow!("No liability bank found"))?;

        Ok(Some((*asset_bank, *liab_bank)))
    }

    fn compute_max_liquidatable_asset_amount_with_banks(
        &self,
        account: &MarginfiAccountWrapper,
        asset_bank_pk: &Pubkey,
        liab_bank_pk: &Pubkey,
    ) -> Result<(I80F48, I80F48)> {
        let (total_weighted_assets, total_weighted_liabilities) =
            calc_total_weighted_assets_liabs(&self.cache, account, RequirementType::Maintenance)?;
        let maintenance_health = total_weighted_assets - total_weighted_liabilities;
        if maintenance_health >= I80F48::ZERO {
            return Ok((I80F48::ZERO, I80F48::ZERO));
        }

        let asset_bank = self
            .cache
            .try_get_bank_wrapper::<OracleWrapper>(asset_bank_pk)?;
        let liab_bank = self
            .cache
            .try_get_bank_wrapper::<OracleWrapper>(liab_bank_pk)?;

        let asset_weight_maint: I80F48 = asset_bank.bank.config.asset_weight_maint.into();
        let liab_weight_maint: I80F48 = liab_bank.bank.config.liability_weight_maint.into();

        let liquidation_discount = fixed_macro::types::I80F48!(0.95);

        let all = asset_weight_maint - liab_weight_maint * liquidation_discount;

        if all >= I80F48::ZERO {
            thread_error!("Account {:?} has no liquidatable amount: {:?}, asset_weight_maint: {:?}, liab_weight_maint: {:?}", account.address, all, asset_weight_maint, liab_weight_maint);
            return Ok((I80F48::ZERO, I80F48::ZERO));
        }

        let underwater_maint_value =
            maintenance_health / (asset_weight_maint - liab_weight_maint * liquidation_discount);

        let (asset_amount, _) = self.get_balance_for_bank(account, asset_bank_pk)?;
        let (_, liab_amount) = self.get_balance_for_bank(account, liab_bank_pk)?;

        let asset_value = asset_bank.calc_value(
            asset_amount,
            BalanceSide::Assets,
            RequirementType::Maintenance,
        )?;

        let liab_value = liab_bank.calc_value(
            liab_amount,
            BalanceSide::Liabilities,
            RequirementType::Maintenance,
        )?;

        let max_liquidatable_value = min(min(asset_value, liab_value), underwater_maint_value);
        let liquidator_profit = max_liquidatable_value * fixed_macro::types::I80F48!(0.025);

        if liquidator_profit <= self.min_profit {
            return Ok((I80F48::ZERO, I80F48::ZERO));
        }

        let max_liquidatable_asset_amount = asset_bank.calc_amount(
            max_liquidatable_value,
            BalanceSide::Assets,
            RequirementType::Maintenance,
        )?;

        thread_debug!("Account {:?}\nAsset Bank {:?}\nAsset maint weight: {:?}\nAsset Amount {:?}\nAsset Value (USD) {:?}\n\
            Liab Bank {:?}\nLiab maint weight: {:?}\nLiab Amount {:?}\nLiab Value (USD) {:?}\n\
            Max Liquidatable Value {:?}\nMax Liquidatable Asset Amount {:?}\nLiquidator profit (USD) {:?}", 
            account.address, asset_bank.address, asset_bank.bank.config.asset_weight_maint, asset_amount, asset_value,
            liab_bank.address, liab_bank.bank.config.liability_weight_maint, liab_amount, liab_value,
            max_liquidatable_value,max_liquidatable_asset_amount, liquidator_profit);

        Ok((max_liquidatable_asset_amount, liquidator_profit))
    }

    /// Gets the balance for a given [`MarginfiAccount`] and [`Bank`]
    // TODO: merge with `get_balance_for_bank` in `MarginfiAccountWrapper`
    fn get_balance_for_bank(
        &self,
        account: &MarginfiAccountWrapper,
        bank_pk: &Pubkey,
    ) -> Result<(I80F48, I80F48)> {
        let bank = self
            .cache
            .banks
            .get_bank(bank_pk)
            .ok_or_else(|| anyhow!("Bank {} not bound", bank_pk))?;

        let balance = account
            .lending_account
            .balances
            .iter()
            .find(|b| b.bank_pk == *bank_pk && b.is_active())
            .map(|b| match b.get_side()? {
                BalanceSide::Assets => {
                    let amount = bank.get_asset_amount(b.asset_shares.into()).ok()?;
                    Some((amount, I80F48::ZERO))
                }
                BalanceSide::Liabilities => {
                    let amount = bank.get_liability_amount(b.liability_shares.into()).ok()?;
                    Some((I80F48::ZERO, amount))
                }
            })
            .map(|e| e.unwrap_or_default())
            .unwrap_or_default();

        Ok(balance)
    }

    fn get_value_of_shares(
        &self,
        shares: Vec<(I80F48, Pubkey)>,
        balance_side: &BalanceSide,
        requirement_type: RequirementType,
    ) -> Result<Vec<(I80F48, Pubkey)>> {
        let mut values: Vec<(I80F48, Pubkey)> = Vec::new();

        for (shares_amount, bank_pk) in shares {
            let bank = self.cache.try_get_bank_wrapper::<OracleWrapper>(&bank_pk)?;

            if !self.config.isolated_banks
                && matches!(bank.bank.config.risk_tier, RiskTier::Isolated)
            {
                continue;
            }

            if !matches!(
                bank.bank.config.operational_state,
                BankOperationalState::Operational
            ) {
                continue;
            }

            let value = match balance_side {
                BalanceSide::Liabilities => {
                    let liabilities = bank
                        .bank
                        .get_liability_amount(shares_amount)
                        .map_err(|e| anyhow!("Couldn't calculate liability amount for: {}", e))?;
                    bank.calc_value(liabilities, BalanceSide::Liabilities, requirement_type)
                        .unwrap()
                }
                BalanceSide::Assets => {
                    let assets = bank
                        .bank
                        .get_asset_amount(shares_amount)
                        .map_err(|e| anyhow!("Couldn't calculate asset amount for: {}", e))?;
                    bank.calc_value(assets, BalanceSide::Assets, requirement_type)
                        .unwrap()
                }
            };

            values.push((value, bank_pk));
        }

        Ok(values)
    }
}<|MERGE_RESOLUTION|>--- conflicted
+++ resolved
@@ -1,14 +1,9 @@
 use crate::{
     cache::Cache,
     config::{GeneralConfig, LiquidatorCfg},
-<<<<<<< HEAD
-    metrics::{ERROR_COUNT, FAILED_LIQUIDATIONS, LIQUIDATION_ATTEMPTS, LIQUIDATION_LATENCY},
-    thread_debug, thread_error, thread_info,
-=======
     metrics::{ERROR_COUNT, FAILED_LIQUIDATIONS, LIQUIDATION_LATENCY},
     thread_debug, thread_error, thread_info, thread_trace,
     transaction_manager::TransactionData,
->>>>>>> cffd063f
     utils::{calc_total_weighted_assets_liabs, get_free_collateral, swb_cranker::SwbCranker},
     wrappers::{
         bank::BankWrapper,
